/**
 * @author Stefano Ceccotti
*/

package distributed_fs.anti_entropy;

import java.io.IOException;
import java.nio.ByteBuffer;
import java.util.ArrayList;
import java.util.Arrays;
import java.util.BitSet;
import java.util.LinkedList;
import java.util.List;
import java.util.Map;
import java.util.concurrent.ConcurrentHashMap;
import java.util.concurrent.ExecutorService;
import java.util.concurrent.Executors;

import distributed_fs.anti_entropy.MerkleTree.Node;
import distributed_fs.consistent_hashing.ConsistentHasherImpl;
import distributed_fs.net.Networking.TCPSession;
import distributed_fs.storage.DFSDatabase;
import distributed_fs.storage.DistributedFile;
import distributed_fs.storage.FileManagerThread;
import distributed_fs.utils.QuorumSystem;
import distributed_fs.utils.Utils;
import distributed_fs.utils.VersioningUtils;
import distributed_fs.versioning.TimeBasedInconsistencyResolver;
import distributed_fs.versioning.VectorClock;
import distributed_fs.versioning.Versioned;
import gossiping.GossipMember;

/**
 * Class used to manage the Merkle tree of the replica database.
 * It waits for new communications
 * and compare the received Merkle tree with its own version:
 * for each divergent node a bit equals to 0 is set in a BitSet object,
 * and sent to the source node.
 * After the end of the procedure the missing keys are sent.
*/
public class AntiEntropyReceiverThread extends AntiEntropyThread
{
	private ExecutorService threadPool;
	
	/** Map used to manage the nodes in the synchronization phase */
	private static final Map<byte[], Integer> syncNodes = new ConcurrentHashMap<>( 8 );
	
	public AntiEntropyReceiverThread( final GossipMember _me,
									final DFSDatabase database,
									final FileManagerThread fMgr,
									final ConsistentHasherImpl<GossipMember, String> cHasher ) throws IOException
	{
		super( _me, database, fMgr, cHasher );
		
		threadPool = Executors.newFixedThreadPool( QuorumSystem.getMaxNodes() );
		addToSynch( Utils.hexToBytes( me.getId() ).array() );
		Net.setSoTimeout( 2000 );
	}
	
	@Override
	public void run()
	{
		LOGGER.info( "Anti Entropy Receiver Thread launched" );
		
		while(!shoutDown) {
			try {
				//System.out.println( "[AE] Waiting on: " + me.getHost() + ":" + port );
				TCPSession session = Net.waitForConnection( me.getHost(), me.getPort() + 2 );
				if(session == null)
					continue;
				threadPool.execute( new AntiEntropyNode( session ) );
			}
			catch( IOException e ) {
				e.printStackTrace();
			}
		}
		
		LOGGER.info( "Anti-entropy Receiver Thread closed." );
	}
	
	private class AntiEntropyNode extends Thread
	{
		private MerkleTree m_tree = null;
		private TCPSession session;
		private GossipMember sourceNode;
		private byte[] sourceId = null;
		private BitSet bitSet = new BitSet(); /** Used to keep track of the different nodes */
		
		public AntiEntropyNode( final TCPSession session )
		{
			this.session = session;
		}
		
		@Override
		public void run()
		{
			try {
				String srcAddress = session.getSrcAddress();
				
				ByteBuffer data = handShake();
				if(data == null)
					return;
				
				byte msg_type = data.get();
				
				// Get the input tree status and height.
<<<<<<< HEAD
				byte inputTree = data.get();// TODO per risparmiare byte questo messaggio potrebbe contenere gia' la root dell'albero (la signature)
=======
				byte inputTree = data.get();
>>>>>>> 0d687399
				int inputHeight = (inputTree == (byte) 0x0) ?
								  0 : Utils.byteArrayToInt( Utils.getNextBytes( data ) );
				
				LOGGER.debug( "TYPE: " + msg_type );
				List<DistributedFile> files;
				if(msg_type == MERKLE_FROM_MAIN) {
					ByteBuffer destId = ByteBuffer.wrap( sourceId );
					ByteBuffer fromId = cHasher.getPreviousBucket( destId );
					files = database.getKeysInRange( fromId, destId );
					LOGGER.debug( "From: " + cHasher.getBucket( fromId ).getAddress() + ", to: " + cHasher.getBucket( destId ).getAddress() );
				}
				else {
					// Get the virtual destination node identifier.
					ByteBuffer destId = ByteBuffer.wrap( Utils.getNextBytes( data ) );
					ByteBuffer fromId = cHasher.getPreviousBucket( destId );
					LOGGER.debug( "From: " + cHasher.getBucket( fromId ).getAddress() + ", to: " + cHasher.getBucket( destId ).getAddress() );
					files = database.getKeysInRange( fromId, destId );
				}
				
				// ================ TODO finiti i test, togliere sta roba ================= //
				//System.out.println( me + " - RICEVUTA CONNESSIONE DAL NODO CHE MI INTERESSA!!!!!!!!!!!!!!!!!" );
				LOGGER.debug( "Files: " + files );
				// =========================================================================== //
				
				List<DistributedFile> filesToSend = new ArrayList<>();
				// TODO si potrebbe usare una variabile che determina fino a che altezza creare l'albero
<<<<<<< HEAD
				// TODO per esempio il minimo tra le due altezze
=======
				// TODO per esempio il min tra le le due altezze
				// TODO per adesso non usarlo, poi vediamo
>>>>>>> 0d687399
				m_tree = createMerkleTree( files );
				
				// Check the differences through the trees.
				boolean hasKey = checkTreeDifferences( inputTree, inputHeight );
				LOGGER.debug( "FROM_ID: " + Utils.bytesToHex( sourceId ) + ", GET_KEY: " + hasKey + ", TREE: " + m_tree + ", BIT_SET: " + bitSet );
				
				if(m_tree != null)
					filesToSend = getMissingFiles( files );
				
				addToSynch( sourceId );
				
				if(hasKey) {
					// Receive the vector clocks associated to the shared files.
					byte[] versions = session.receiveMessage();
					List<VectorClock> vClocks = getVersions( ByteBuffer.wrap( versions ) );
					filesToSend.addAll( checkVersions( sourceNode.getPort() + 1, files, vClocks, srcAddress, sourceId ) );
				}
				
				if(filesToSend.size() > 0)
					fMgr.sendFiles( sourceNode.getPort() + 1/*, Message.PUT*/, filesToSend, srcAddress, false, sourceId, null );
				else // No differences.
					removeFromSynch( sourceId );
			}
			catch( IOException e ) {
				//e.printStackTrace();
				
				if(sourceId != null)
					removeFromSynch( sourceId );
			}
			
			session.close();
		}
		
		/**
		 * Start the handshake phase.
		*/
		private ByteBuffer handShake() throws IOException
		{
			ByteBuffer data = ByteBuffer.wrap( session.receiveMessage() );
			// Get the source node identifier.
			sourceId = Utils.getNextBytes( data );
			sourceNode = cHasher.getBucket( ByteBuffer.wrap( sourceId ) );
			if(sourceNode == null) {
				session.close();
				return null;
			}
			
			//LOGGER.debug( "Received connection from: " + srcAddress + ", Id: " + Utils.bytesToHex( sourceId ) );
			
			if(syncNodes.containsKey( sourceId )) {
				LOGGER.info( "Node " + Utils.bytesToHex( sourceId ) + " is syncronizing..." );
				session.close();
				return null;
			}
			
			return data;
		}
		
		/**
		 * Computes the difference between the input and the own tree.
		 * 
		 * @param inputTree		the input tree status (empty or not)
		 * @param inputHeight	the height of the input tree
		 * 
		 * @return {@code true} if the soure node owns at least one of the keys,
		 * 		   {@code false} otherwise
		*/
		private boolean checkTreeDifferences( final byte inputTree, final int inputHeight ) throws IOException
		{
			boolean sourceHasKey = false;
			
			LOGGER.debug( "My tree: " + m_tree + ", other: " + inputTree );
			bitSet.clear();
			
<<<<<<< HEAD
			if(inputTree == (byte) 0x1) {
				// Tree not empty.
				List<Node> nodes = new LinkedList<>();
				int treeHeight = 0;
=======
			if(inputTree == (byte) 0x0) {
				if(m_tree == null) // they are equals because both empty
					session.sendMessage( Networking.TRUE, false );
			}
			else {
				// Tree not empty.
				List<Node> nodes = new LinkedList<>();
				int treeHeight = 0;
				BitSet _bitSet = null;
>>>>>>> 0d687399
				
				if(m_tree != null) {
					nodes.add( m_tree.getRoot() );
					treeHeight = m_tree.getHeight();
<<<<<<< HEAD
=======
				}
				else {
					_bitSet = new BitSet();
					_bitSet.set( 0 );
>>>>>>> 0d687399
				}
				
				// Send the own tree height to the sender node.
				byte[] msg = Net.createMessage( null, Utils.intToByteArray( treeHeight ), true );
				session.sendMessage( msg, false );
				
				// Reduce the level of the tree if it is greater.
				if(treeHeight > inputHeight)
					reduceTree( treeHeight - inputHeight, nodes );
				
				List<Node> pTree = null;
				
<<<<<<< HEAD
				LOGGER.debug( "Height: " + treeHeight );
				
				for(int levels = Math.min( treeHeight, inputHeight ); levels > 0 && nodes.size() > 0; levels--) {
=======
				int level = 0;
				LOGGER.debug( "Height: " + treeHeight );
				
				while(nodes.size() > 0) {
					LOGGER.debug( "Level: " + level + ", NODES: " + nodes.size() );
					
					_bitSet = new BitSet();
					
>>>>>>> 0d687399
					// Receive a new level.
					ByteBuffer data = ByteBuffer.wrap( session.receiveMessage() );
					pTree = MerkleDeserializer.deserializeNodes( data );
					LOGGER.debug( "Received tree: " + pTree.size() );
<<<<<<< HEAD
					
					sourceHasKey |= compareLevel( nodes, pTree );
				}
=======
					
					sourceHasKey |= compareLevel( nodes, _bitSet, pTree );
					
					LOGGER.debug( "Sending not leaf: " + _bitSet + "..." );
					session.sendMessage( _bitSet.toByteArray(), true );
					
					level++;
				}
				
				LOGGER.debug( "Sending on leaf: " + _bitSet + "..." );
				session.sendMessage( _bitSet.toByteArray(), true );
>>>>>>> 0d687399
			}
			
			return sourceHasKey;
		}
		
		/**
		 * Compares the current level with the input one.
		 * 
		 * @param nodes			list of own nodes
<<<<<<< HEAD
=======
		 * @param _bitSet		the current set
>>>>>>> 0d687399
		 * @param pTree			the input tree level
		 * 
		 * @return {@code true} if at least one key is shared, {@code false} otherwise.
		*/
<<<<<<< HEAD
		private boolean compareLevel( final List<Node> nodes, final List<Node> pTree ) throws IOException
=======
		private boolean compareLevel( final List<Node> nodes,
									  final BitSet _bitSet,
									  final List<Node> pTree )
>>>>>>> 0d687399
		{
			BitSet _bitSet = new BitSet();
			int pTreeSize = pTree.size();
			boolean sourceHasKey = false;
			
			for(int i = nodes.size() - 1; i >= 0; i --) {
				Node node = nodes.get( i );
				boolean found = false;
				for(int j = 0; j < pTreeSize; j++) {
					// Compare the current node with each input signature: if equals put 1 in the set.
					if(!_bitSet.get( j ) && MerkleDeserializer.signaturesEqual( node.sig, pTree.get( j ).sig )) {
<<<<<<< HEAD
=======
						LOGGER.debug( "Founded 2 equal nodes!" );
						nodes.remove( i );
>>>>>>> 0d687399
						_bitSet.set( j );
						
						if(!sourceHasKey)
							sourceHasKey = true;
						
						// Set 1 all the range reachable from the node.
						LinkedList<Node> leaves = m_tree.getLeavesFrom( node );
						LOGGER.debug( "From: " + leaves.getFirst().position + ", to: " + leaves.getLast().position );
						bitSet.set( leaves.getFirst().position, leaves.getLast().position + 1 );
						
						found = true;
						break;
					}
				}
				
				nodes.remove( i );
				
				if(!found) {
					// If the current node is not found, its sons will be added.
<<<<<<< HEAD
=======
					nodes.remove( i );
>>>>>>> 0d687399
					if(node.left != null) nodes.add( node.left );
					if(node.right != null) nodes.add( node.right );
				}
			}
			
			session.sendMessage( _bitSet.toByteArray(), true );
			
			return sourceHasKey;
		}
		
		/**
		 * Gets all the files that the source doesn't have.
		 * 
		 * @param files		list of files in the range
		*/
		private List<DistributedFile> getMissingFiles( final List<DistributedFile> files )
		{
			List<DistributedFile> filesToSend = new ArrayList<>();
			
			// flip the values
			bitSet.flip( 0, m_tree.getNumLeaves() );
			
			for(int i = bitSet.nextSetBit( 0 ); i >= 0; i = bitSet.nextSetBit( i+1 )) {
				if(i == Integer.MAX_VALUE)
					break; // or (i+1) would overflow
				else
					filesToSend.add( files.get( i ) );
			}
			
			// flip back the values
			bitSet.flip( 0, m_tree.getNumLeaves() );
			
			return filesToSend;
		}
		
		/**
		 * Checks the versions of the shared files.
		 * 
		 * @param port			destination port
		 * @param files			list of files in the range
		 * @param inClocks		source vector clocks
		 * @param address		source node address
		 * @param sourceNodeId	identifier of the source node
		 * 
		 * @return list of files which own an older version
		*/
		private List<DistributedFile> checkVersions( final int port,
													 final List<DistributedFile> files,
													 final List<VectorClock> inClocks,
													 final String address,
													 final byte[] sourceNodeId )
		{
			List<DistributedFile> filesToSend = new ArrayList<>();
			List<DistributedFile> filesToRemove = new ArrayList<>();
			
			// get the files that are shared by the two nodes, but with different versions
			for(int i = bitSet.nextSetBit( 0 ), j = 0; i >= 0; i = bitSet.nextSetBit( i+1 ), j++) {
				if(i == Integer.MAX_VALUE)
					break; // or (i+1) would overflow
				
				VectorClock vClock = inClocks.get( j );
				DistributedFile file = files.get( i );
				List<Versioned<Integer>> versions = Arrays.asList( new Versioned<Integer>( 0, vClock ),
																   new Versioned<Integer>( 1, file.getVersion() ) );
				
				// if the input version is older than mine, the associated file is added
				if(resolveVersions( versions ) == 1) {
					if(file.isDeleted())
						filesToRemove.add( files.get( i ) );
					else
						filesToSend.add( files.get( i ) );
				}
			}
			
			// send the files to delete
			if(filesToRemove.size() > 0) {
				addToSynch( sourceNodeId );
				fMgr.sendFiles( port/*, Message.DELETE*/, filesToRemove, address, false, sourceNodeId, null );
			}
			
			return filesToSend;
		}
		
		/**
		 * Resolve the (possible) inconsistency among the versions.
		 * 
		 * @param versions	list of versions
		 * 
		 * @return the value specified by the {@code T} type.
		*/
		private <T> T resolveVersions( final List<Versioned<T>> versions )
		{
			// get the list of concurrent versions
			//VectorClockInconsistencyResolver<T> vecResolver = new VectorClockInconsistencyResolver<>();
			//List<Versioned<T>> inconsistency = vecResolver.resolveConflicts( versions );
			List<Versioned<T>> inconsistency = VersioningUtils.resolveVersions( versions );
			
			// resolve the conflicts, using a time-based resolver
			TimeBasedInconsistencyResolver<T> resolver = new TimeBasedInconsistencyResolver<>();
			T id = resolver.resolveConflicts( inconsistency ).get( 0 ).getValue();
			
			return id;
		}
		
		private List<VectorClock> getVersions( final ByteBuffer versions )
		{
			List<VectorClock> vClocks = new ArrayList<>();
			while(versions.remaining() > 0) {
				VectorClock vClock = Utils.deserializeObject( Utils.getNextBytes( versions ) );
				vClocks.add( vClock );
			}
			
			return vClocks;
		}
	}
	
	private synchronized void addToSynch( final byte[] nodeId )
	{
		Integer value = syncNodes.get( nodeId );
		if(value == null)
			syncNodes.put( nodeId, 1 );
		else
			syncNodes.put( nodeId, value + 1 );
	}
	
	/**
	 * Removes a node from the not yet synchronized ones.
	 * 
	 * @param nodeId	identifier of the node to remove
	*/
	public synchronized void removeFromSynch( final byte[] nodeId )
	{
		int value = syncNodes.get( nodeId );
		if(value == 1)
			syncNodes.remove( nodeId );
		else
			syncNodes.put( nodeId, value - 1 );
	}
}<|MERGE_RESOLUTION|>--- conflicted
+++ resolved
@@ -19,10 +19,10 @@
 import distributed_fs.anti_entropy.MerkleTree.Node;
 import distributed_fs.consistent_hashing.ConsistentHasherImpl;
 import distributed_fs.net.Networking.TCPSession;
+import distributed_fs.overlay.manager.QuorumSession;
 import distributed_fs.storage.DFSDatabase;
 import distributed_fs.storage.DistributedFile;
 import distributed_fs.storage.FileManagerThread;
-import distributed_fs.utils.QuorumSystem;
 import distributed_fs.utils.Utils;
 import distributed_fs.utils.VersioningUtils;
 import distributed_fs.versioning.TimeBasedInconsistencyResolver;
@@ -52,7 +52,7 @@
 	{
 		super( _me, database, fMgr, cHasher );
 		
-		threadPool = Executors.newFixedThreadPool( QuorumSystem.getMaxNodes() );
+		threadPool = Executors.newFixedThreadPool( QuorumSession.getMaxNodes() );
 		addToSynch( Utils.hexToBytes( me.getId() ).array() );
 		Net.setSoTimeout( 2000 );
 	}
@@ -97,18 +97,14 @@
 			try {
 				String srcAddress = session.getSrcAddress();
 				
-				ByteBuffer data = handShake();
+				ByteBuffer data = handshake();
 				if(data == null)
 					return;
 				
 				byte msg_type = data.get();
 				
 				// Get the input tree status and height.
-<<<<<<< HEAD
-				byte inputTree = data.get();// TODO per risparmiare byte questo messaggio potrebbe contenere gia' la root dell'albero (la signature)
-=======
 				byte inputTree = data.get();
->>>>>>> 0d687399
 				int inputHeight = (inputTree == (byte) 0x0) ?
 								  0 : Utils.byteArrayToInt( Utils.getNextBytes( data ) );
 				
@@ -135,12 +131,7 @@
 				
 				List<DistributedFile> filesToSend = new ArrayList<>();
 				// TODO si potrebbe usare una variabile che determina fino a che altezza creare l'albero
-<<<<<<< HEAD
 				// TODO per esempio il minimo tra le due altezze
-=======
-				// TODO per esempio il min tra le le due altezze
-				// TODO per adesso non usarlo, poi vediamo
->>>>>>> 0d687399
 				m_tree = createMerkleTree( files );
 				
 				// Check the differences through the trees.
@@ -177,7 +168,7 @@
 		/**
 		 * Start the handshake phase.
 		*/
-		private ByteBuffer handShake() throws IOException
+		private ByteBuffer handshake() throws IOException
 		{
 			ByteBuffer data = ByteBuffer.wrap( session.receiveMessage() );
 			// Get the source node identifier.
@@ -215,33 +206,14 @@
 			LOGGER.debug( "My tree: " + m_tree + ", other: " + inputTree );
 			bitSet.clear();
 			
-<<<<<<< HEAD
 			if(inputTree == (byte) 0x1) {
 				// Tree not empty.
 				List<Node> nodes = new LinkedList<>();
 				int treeHeight = 0;
-=======
-			if(inputTree == (byte) 0x0) {
-				if(m_tree == null) // they are equals because both empty
-					session.sendMessage( Networking.TRUE, false );
-			}
-			else {
-				// Tree not empty.
-				List<Node> nodes = new LinkedList<>();
-				int treeHeight = 0;
-				BitSet _bitSet = null;
->>>>>>> 0d687399
 				
 				if(m_tree != null) {
 					nodes.add( m_tree.getRoot() );
 					treeHeight = m_tree.getHeight();
-<<<<<<< HEAD
-=======
-				}
-				else {
-					_bitSet = new BitSet();
-					_bitSet.set( 0 );
->>>>>>> 0d687399
 				}
 				
 				// Send the own tree height to the sender node.
@@ -254,41 +226,16 @@
 				
 				List<Node> pTree = null;
 				
-<<<<<<< HEAD
 				LOGGER.debug( "Height: " + treeHeight );
 				
 				for(int levels = Math.min( treeHeight, inputHeight ); levels > 0 && nodes.size() > 0; levels--) {
-=======
-				int level = 0;
-				LOGGER.debug( "Height: " + treeHeight );
-				
-				while(nodes.size() > 0) {
-					LOGGER.debug( "Level: " + level + ", NODES: " + nodes.size() );
-					
-					_bitSet = new BitSet();
-					
->>>>>>> 0d687399
 					// Receive a new level.
 					ByteBuffer data = ByteBuffer.wrap( session.receiveMessage() );
 					pTree = MerkleDeserializer.deserializeNodes( data );
 					LOGGER.debug( "Received tree: " + pTree.size() );
-<<<<<<< HEAD
 					
 					sourceHasKey |= compareLevel( nodes, pTree );
 				}
-=======
-					
-					sourceHasKey |= compareLevel( nodes, _bitSet, pTree );
-					
-					LOGGER.debug( "Sending not leaf: " + _bitSet + "..." );
-					session.sendMessage( _bitSet.toByteArray(), true );
-					
-					level++;
-				}
-				
-				LOGGER.debug( "Sending on leaf: " + _bitSet + "..." );
-				session.sendMessage( _bitSet.toByteArray(), true );
->>>>>>> 0d687399
 			}
 			
 			return sourceHasKey;
@@ -298,21 +245,11 @@
 		 * Compares the current level with the input one.
 		 * 
 		 * @param nodes			list of own nodes
-<<<<<<< HEAD
-=======
-		 * @param _bitSet		the current set
->>>>>>> 0d687399
 		 * @param pTree			the input tree level
 		 * 
 		 * @return {@code true} if at least one key is shared, {@code false} otherwise.
 		*/
-<<<<<<< HEAD
 		private boolean compareLevel( final List<Node> nodes, final List<Node> pTree ) throws IOException
-=======
-		private boolean compareLevel( final List<Node> nodes,
-									  final BitSet _bitSet,
-									  final List<Node> pTree )
->>>>>>> 0d687399
 		{
 			BitSet _bitSet = new BitSet();
 			int pTreeSize = pTree.size();
@@ -324,11 +261,6 @@
 				for(int j = 0; j < pTreeSize; j++) {
 					// Compare the current node with each input signature: if equals put 1 in the set.
 					if(!_bitSet.get( j ) && MerkleDeserializer.signaturesEqual( node.sig, pTree.get( j ).sig )) {
-<<<<<<< HEAD
-=======
-						LOGGER.debug( "Founded 2 equal nodes!" );
-						nodes.remove( i );
->>>>>>> 0d687399
 						_bitSet.set( j );
 						
 						if(!sourceHasKey)
@@ -348,10 +280,6 @@
 				
 				if(!found) {
 					// If the current node is not found, its sons will be added.
-<<<<<<< HEAD
-=======
-					nodes.remove( i );
->>>>>>> 0d687399
 					if(node.left != null) nodes.add( node.left );
 					if(node.right != null) nodes.add( node.right );
 				}
